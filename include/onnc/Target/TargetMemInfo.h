//===- TargetMemInfo.h ----------------------------------------------------===//
//
//                             The ONNC Project
//
// See LICENSE.TXT for details.
//
//===----------------------------------------------------------------------===//
#ifndef ONNC_TARGET_TARGET_MEMORY_INFO_H
#define ONNC_TARGET_TARGET_MEMORY_INFO_H
#include <onnx/common/ir.h>
#include <onnc/IR/Quadruple.h>

namespace onnc {

using TP_DataTy = onnx::TensorProto_DataType;

/** \struct MemSize
 *
 */
struct MemSize
{
  uint64_t alignment;
  uint64_t size;

<<<<<<< HEAD
  MemSize(unsigned alignment = 0, unsigned size = 0)
    : alignment(alignment), size(size) {}
=======
  MemSize(uint64_t alignment, uint64_t size) : alignment(alignment), size(size)
  {
  }
>>>>>>> 50bb73d0
};

/** \class TargetMemInfo
 *  \brief TargetMemInfo provides interfaces to describe memory hierarchy.
 *
 */
class TargetMemInfo
{
public:
  virtual uint64_t getGlobalMemSize() const { return 0; }

  virtual uint64_t getLocalMemSize() const { return 0; }

  virtual uint64_t getElemSize(::onnx::TensorProto_DataType pTy) const
  {
    return 0;
  }

  virtual unsigned getElemSize(TP_DataTy pTy) const { return 0; }

  virtual unsigned getAlignment(TP_DataTy pTy) const { return 0; }

  /// Return actual memory size and alignment requirement of onnx::Value.
  virtual MemSize getValueMemorySize(::onnx::Value *pValue)
  {
    return MemSize(0, 0);
  }
};

} // namespace onnc

#endif<|MERGE_RESOLUTION|>--- conflicted
+++ resolved
@@ -12,7 +12,7 @@
 
 namespace onnc {
 
-using TP_DataTy = onnx::TensorProto_DataType;
+typedef ::onnx::TensorProto_DataType TP_DataTy;
 
 /** \struct MemSize
  *
@@ -22,14 +22,9 @@
   uint64_t alignment;
   uint64_t size;
 
-<<<<<<< HEAD
-  MemSize(unsigned alignment = 0, unsigned size = 0)
-    : alignment(alignment), size(size) {}
-=======
-  MemSize(uint64_t alignment, uint64_t size) : alignment(alignment), size(size)
-  {
+  MemSize(uint64_t alignment = 0, uint64_t size = 0)
+    : alignment(alignment), size(size) {
   }
->>>>>>> 50bb73d0
 };
 
 /** \class TargetMemInfo
@@ -48,14 +43,12 @@
     return 0;
   }
 
-  virtual unsigned getElemSize(TP_DataTy pTy) const { return 0; }
-
-  virtual unsigned getAlignment(TP_DataTy pTy) const { return 0; }
+  virtual uint64_t getAlignment(TP_DataTy pTy) const { return 0; }
 
   /// Return actual memory size and alignment requirement of onnx::Value.
   virtual MemSize getValueMemorySize(::onnx::Value *pValue)
   {
-    return MemSize(0, 0);
+    return MemSize();
   }
 };
 
