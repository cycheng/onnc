#pragma once

#include <cstdint>
#include <memory>
#include <onnx/common/ir.h>
#include <onnx/onnx_pb.h>
#include <vector>
#include "TGOperator.h"

#define CMD_BUF_NAME "cmdbuf.bin"

namespace {

// TODO make as onnx optimization pass
namespace updateOutputDimPass {

void updateOutputsDim(onnx::ArrayRef<onnx::Value *> &&outputs,
                      const std::vector<onnx::Dimension> &dims) {
  for (auto outVal : outputs) {
    if (0 == outVal->sizes().size())
      outVal->setSizes(dims);
  }
}

void updateOutputDimByInputDim(onnx::Node *const node) {
  const std::vector<onnx::Dimension> inputDim = node->inputs()[0]->sizes();
  // FIXME workaorund unimplemented type
  if (0 == inputDim.size())
    return;
  updateOutputsDim(node->outputs(), inputDim);
}

void updateConvOutputDim(onnx::Node *const node) {
  const std::vector<onnx::Dimension> inputDim = node->inputs()[0]->sizes();
  // FIXME workaorund unimplemented type
  if (0 == inputDim.size())
    return;
  const auto iN = inputDim[0].dim;
  const auto iC = inputDim[1].dim;
  const auto iH = inputDim[2].dim;
  const auto iW = inputDim[3].dim;

  const auto weightDim = node->inputs()[1]->sizes();
  const auto wN = weightDim[0].dim;
  const auto wC = weightDim[1].dim;
  auto kH = weightDim[2].dim;
  auto kW = weightDim[3].dim;

  int64_t sH(1), sW(1);
  // pads for x_begin, y_begin, x_end, y_end
  int64_t xb(0), yb(0), xe(0), ye(0);

  if (node->hasAttribute(onnx::Symbol("kernel_shape"))) {
    auto &i = node->is(onnx::Symbol("kernel_shape"));
    kH = i[0];
    kW = i[1];
  }

  if (node->hasAttribute(onnx::Symbol("strides"))) {
    auto &i = node->is(onnx::Symbol("strides"));
    sH = i[0];
    sW = i[1];
  }

  if (node->hasAttribute(onnx::Symbol("pads"))) {
    auto &i = node->is(onnx::Symbol("pads"));
    xb = i[0];
    yb = i[1];
    xe = i[2];
    ye = i[3];
  }

  int64_t oN = iN;
  int64_t oC = wN;
  int64_t oH = (iH - kH + xb + xe) / sH + 1;
  int64_t oW = (iW - kW + yb + ye) / sW + 1;

  std::vector<onnx::Dimension> outDims{ onnx::Dimension(oN),
                                        onnx::Dimension(oC),
                                        onnx::Dimension(oH),
                                        onnx::Dimension(oW) };

  updateOutputsDim(node->outputs(), outDims);
}

void updatePoolOutputDim(onnx::Node *const node) {
  const std::vector<onnx::Dimension> inputDim = node->inputs()[0]->sizes();
  // FIXME workaorund unimplemented type
  if (0 == inputDim.size())
    return;
  const auto iN = inputDim[0].dim;
  const auto iC = inputDim[1].dim;
  const auto iH = inputDim[2].dim;
  const auto iW = inputDim[3].dim;
  const auto kH = node->is(onnx::Symbol("kernel_shape"))[0];
  const auto kW = node->is(onnx::Symbol("kernel_shape"))[1];

  int64_t sH(1), sW(1);
  // pads for x_begin, y_begin, x_end, y_end
  int64_t xb(0), yb(0), xe(0), ye(0);

  if (node->hasAttribute(onnx::Symbol("strides"))) {
    auto &i = node->is(onnx::Symbol("strides"));
    sH = i[0];
    sW = i[1];
  }

  if (node->hasAttribute(onnx::Symbol("pads"))) {
    auto &i = node->is(onnx::Symbol("pads"));
    xb = i[0];
    yb = i[1];
    xe = i[2];
    ye = i[3];
  }

  int64_t oN = iN;
  int64_t oC = iC;
  int64_t oH = (iH - kH + xb + xe) / sH + 1;
  int64_t oW = (iW - kW + yb + ye) / sW + 1;

  std::vector<onnx::Dimension> outDims{ onnx::Dimension(oN),
                                        onnx::Dimension(oC),
                                        onnx::Dimension(oH),
                                        onnx::Dimension(oW) };

  updateOutputsDim(node->outputs(), outDims);
}

void updateGemmOutputDim(onnx::Node *const node) {

  const std::vector<onnx::Dimension> aDim = node->inputs()[0]->sizes();
  const std::vector<onnx::Dimension> bDim = node->inputs()[1]->sizes();
  // FIXME workaorund unimplemented type
  if (0 == aDim.size() || 0 == bDim.size())
    return;
  // A: M x K
  int64_t oM = aDim[0].dim;
  if (node->hasAttribute(onnx::Symbol("transA"))) {
    auto transA = node->i(onnx::Symbol("transA"));
    oM = transA ? aDim[1].dim : aDim[0].dim;
  }
  // B: K x N
  int64_t oN = bDim[1].dim;
  if (node->hasAttribute(onnx::Symbol("transB"))) {
    auto transB = node->i(onnx::Symbol("transB"));
    oN = transB ? bDim[0].dim : bDim[1].dim;
  }

  std::vector<onnx::Dimension> outDims{ onnx::Dimension(oM),
                                        onnx::Dimension(oN) };
  updateOutputsDim(node->outputs(), outDims);
}

void updateOutputDim(onnx::Graph &graph) {
  for (onnx::graph_node_list_iterator it = graph.begin(), ie = graph.end();
       it != ie; ++it) {
    onnx::Node *node = *it;
    auto symbol = node->kind();

    if (symbol == onnx::Symbol("Conv")) {
      updateConvOutputDim(node);
    } else if (symbol == onnx::Symbol("Relu")) {
      updateOutputDimByInputDim(node);
    } else if (symbol == onnx::Symbol("LRN")) {
      updateOutputDimByInputDim(node);
    } else if (symbol == onnx::Symbol("MaxPool")) {
      updatePoolOutputDim(node);
    } else if (symbol == onnx::Symbol("Gemm")) {
      updateGemmOutputDim(node);
    } else if (symbol == onnx::Symbol("Softmax")) {
      updateOutputDimByInputDim(node);
    } else {
      std::cerr << "unimplemented type: " << symbol.toString() << std::endl;
    }
  }
}
} // end updateOutputDimPass namespace

} // end anonymous namespace

class TGBackend {
public:
  TGBackend(const onnx::ModelProto &model);
  ~TGBackend();
  TGBackend &lowering(void);
  void codeEmit(void);

private:
  static void sendCmdBuf(void *userData, const void *cmdBuf, uint32_t len);
  static void emitCmdBuf(void *userData, void *cmdBuf, uint32_t len);
  static void freeCmdBuf(void *userData, void *cmdBuf);
  static void *allocCmdBuf(void *userData, uint32_t size);
  static void hostSync(void);
  static void emitDebugInfo(void *userData, char const *info, int nodeId,
                            long long unsigned int fwAddr, bool isFloat);
  void bmkernelContextPrepare(void);

  void *m_bmkernelHandle;
  std::unique_ptr<onnx::Graph> m_onnxGraph;
<<<<<<< HEAD
=======
  std::map<std::string, unsigned int> m_globalMemLayout;
  // std::map<std::string , op_type_func_handler> handler;
>>>>>>> a8752a1d
  std::vector<std::unique_ptr<TGOperator>> m_instructions;
};<|MERGE_RESOLUTION|>--- conflicted
+++ resolved
@@ -197,10 +197,6 @@
 
   void *m_bmkernelHandle;
   std::unique_ptr<onnx::Graph> m_onnxGraph;
-<<<<<<< HEAD
-=======
   std::map<std::string, unsigned int> m_globalMemLayout;
-  // std::map<std::string , op_type_func_handler> handler;
->>>>>>> a8752a1d
   std::vector<std::unique_ptr<TGOperator>> m_instructions;
 };