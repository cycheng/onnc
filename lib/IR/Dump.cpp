--- conflicted
+++ resolved
@@ -8,12 +8,6 @@
 #include <onnc/Diagnostic/MsgHandling.h>
 #include <onnc/IR/Dump.h>
 #include <onnc/IR/Module.h>
-<<<<<<< HEAD
-
-using namespace onnc;
-
-void onnc::PrintNode(OStream &pOS, const onnx::Node& pNode)
-=======
 #include <onnc/Support/IOStream.h>
 #include <onnx/onnx_pb.h>
 
@@ -128,25 +122,17 @@
     pOS << "> ";
 }
 
-static void PrintNode(OStream &pOS, ::onnx::Node &pNode)
->>>>>>> 50bb73d0
+void onnc::PrintNode(OStream &pOS, ::onnx::Node &pNode)
 {
   pOS << "  ";
 
   // print outputs.
   for (int i = 0; i < pNode.outputs().size(); ++i) {
-<<<<<<< HEAD
-    if (i != 0) { pOS << ", "; }
-
-    const onnx::Value* v = pNode.outputs()[i];
-    pOS << '%' << v->uniqueName();
-=======
     if (i != 0) {
       pOS << ", ";
     }
     ::onnx::Value *v = pNode.outputs()[i];
     PrintValue(pOS, v);
->>>>>>> 50bb73d0
   }
   pOS << " = " << pNode.kind().toString();
 
@@ -156,29 +142,16 @@
   // print inputs.
   pOS << '(';
   for (int i = 0; i < pNode.inputs().size(); ++i) {
-<<<<<<< HEAD
-    if (i != 0) { pOS << ", "; }
-    const onnx::Value* v = pNode.inputs()[i];
-    pOS << '%' << v->uniqueName();
-=======
     if (i != 0) {
       pOS << ", ";
     }
     ::onnx::Value *v = pNode.inputs()[i];
     PrintValue(pOS, v);
->>>>>>> 50bb73d0
   }
   pOS << ")\n";
 }
 
-<<<<<<< HEAD
-void onnc::PrintGraph(OStream &pOS, const onnx::Graph& pGraph)
-{
-  pOS << "graph " << pGraph.name() << " (..) {" << "\n";
-  for (const onnx::Node *n : pGraph.nodes()) {
-    if (n->kind() == onnx::kUndefined)
-=======
-static void PrintGraph(OStream &pOS, ::onnx::Graph &pGraph)
+void onnc::PrintGraph(OStream &pOS, ::onnx::Graph &pGraph)
 {
   pOS << "graph " << pGraph.name() << " (";
   std::unordered_set<std::string> initializerNames(
@@ -199,7 +172,6 @@
 
   for (::onnx::Node *n : pGraph.nodes()) {
     if (n->kind() == ::onnx::kUndefined)
->>>>>>> 50bb73d0
       continue;
 
     PrintNode(pOS, *n);
@@ -211,24 +183,15 @@
       pOS << ", ";
     }
 
-<<<<<<< HEAD
-    const onnx::Value* v = pGraph.outputs()[i];
-    pOS << "%" << v->uniqueName();
-=======
     ::onnx::Value *v = pGraph.outputs()[i];
     PrintValue(pOS, v);
->>>>>>> 50bb73d0
   }
   pOS << "\n";
 }
 
-<<<<<<< HEAD
-void onnc::DumpGraph(const onnx::Graph& pGraph)
-=======
 void onnc::DumpGraph(::onnx::Graph &pGraph) { PrintGraph(errs(), pGraph); }
 
 void onnc::DumpGraph(Module &pModule)
->>>>>>> 50bb73d0
 {
   PrintGraph(errs(), *pModule.getGraphIR());
 }
