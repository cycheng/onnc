//===-- ONNXReader.cpp ----------------------------------------------------===//
//
//                             The ONNC Project
//
// See LICENSE.TXT for details.
//
//===----------------------------------------------------------------------===//
#include <onnc/IRReader/ONNXReader.h>
#include <onnc/Support/FileHandle.h>
#include <google/protobuf/io/coded_stream.h>
#include <google/protobuf/io/zero_copy_stream_impl.h>
#include <onnc/Diagnostic/MsgHandling.h>
#include <onnx/common/ir_pb_converter.h>

using namespace onnc;

//===----------------------------------------------------------------------===//
// onnx::Reader
//===----------------------------------------------------------------------===//
<<<<<<< HEAD
onnx::Reader::Reader()
  : m_TotalBytesLimit(1024LL << 20), pWarningThreshold(512LL << 20) {
=======
onnc::onnx::Reader::Reader()
{
>>>>>>> 7d4bcbd4
  // Verify that the version of the library that we linked against is
  // compatible with the version of the headers we compiled against.
  GOOGLE_PROTOBUF_VERIFY_VERSION;
}

onnc::onnx::Reader::~Reader()
{
  // Optional:  Delete all global objects allocated by libprotobuf.
  google::protobuf::ShutdownProtobufLibrary();
}

bool onnc::onnx::Reader::parse(const Path& pFileName, Module& pModule)
{
  FileHandle file;
  SystemError err = file.open(pFileName, FileHandle::kReadOnly);
  if (!err.isGood()) {
    // TODO: show the error message
    return false;
  }


  { // protobuf should be destroyed before the file being closed.
    ::google::protobuf::io::FileInputStream raw_input(file.handler());
    ::google::protobuf::io::CodedInputStream coded_input(&raw_input);
<<<<<<< HEAD

    /**
    onnx::ModelProto model;
    coded_input.SetTotalBytesLimit(m_TotalBytesLimit, pWarningThreshold);
=======
    coded_input.SetTotalBytesLimit(1024LL << 20, 512LL << 20);
    ::onnx::ModelProto model;
>>>>>>> 7d4bcbd4
    if (!model.ParseFromCodedStream(&coded_input)) {
      error(onnx_cannot_parsed) << pFileName;
      return false;
    }
    pModule.delegateGraph(::onnx::ImportModelProto(model));
  }

  err = file.close();
  return err.isGood();
}

bool onnc::onnx::Reader::parse(ConstBuffer pContent, Module& pModule)
{
  {
    ::google::protobuf::io::CodedInputStream
        coded_input((const uint8_t *)pContent.raw(), pContent.size());

    /**
    onnx::ModelProto model;
    coded_input.SetTotalBytesLimit(m_TotalBytesLimit, pWarningThreshold);
    if (!model.ParseFromCodedStream(&coded_input)) {
      // TODO: show the error message
      return false;
    }
    **/
  }
  return true;
}

void onnc::onnx::Reader::setTotalBytesLimit(int pTotalBytesLimit, int pWarningThreshold)
{
  m_TotalBytesLimit = pTotalBytesLimit;
  pWarningThreshold = pWarningThreshold;
}<|MERGE_RESOLUTION|>--- conflicted
+++ resolved
@@ -17,13 +17,8 @@
 //===----------------------------------------------------------------------===//
 // onnx::Reader
 //===----------------------------------------------------------------------===//
-<<<<<<< HEAD
-onnx::Reader::Reader()
+onnc::onnx::Reader::Reader()
   : m_TotalBytesLimit(1024LL << 20), pWarningThreshold(512LL << 20) {
-=======
-onnc::onnx::Reader::Reader()
-{
->>>>>>> 7d4bcbd4
   // Verify that the version of the library that we linked against is
   // compatible with the version of the headers we compiled against.
   GOOGLE_PROTOBUF_VERIFY_VERSION;
@@ -48,15 +43,9 @@
   { // protobuf should be destroyed before the file being closed.
     ::google::protobuf::io::FileInputStream raw_input(file.handler());
     ::google::protobuf::io::CodedInputStream coded_input(&raw_input);
-<<<<<<< HEAD
 
-    /**
-    onnx::ModelProto model;
+    ::onnx::ModelProto model;
     coded_input.SetTotalBytesLimit(m_TotalBytesLimit, pWarningThreshold);
-=======
-    coded_input.SetTotalBytesLimit(1024LL << 20, 512LL << 20);
-    ::onnx::ModelProto model;
->>>>>>> 7d4bcbd4
     if (!model.ParseFromCodedStream(&coded_input)) {
       error(onnx_cannot_parsed) << pFileName;
       return false;
