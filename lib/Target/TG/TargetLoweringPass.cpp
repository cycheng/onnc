--- conflicted
+++ resolved
@@ -1,12 +1,3 @@
-<<<<<<< HEAD
-//===- TargetLoweringPass.cpp ---------------------------------------------===//
-//
-//                             The ONNC Project
-//
-// See LICENSE.TXT for details.
-//
-//===----------------------------------------------------------------------===//
-=======
 //===---------------------------------------------------------------------===//
 //
 //                             The ONNC Project
@@ -19,7 +10,6 @@
 // See LICENSE.TXT for details.
 //
 //===---------------------------------------------------------------------===//
->>>>>>> aa82e5df
 #include "TG.h"
 #include "TGBackend.h"
 #include "TargetLowering.h"
