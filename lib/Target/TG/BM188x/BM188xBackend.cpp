//===---------------------------------------------------------------------===//
//
//                             The ONNC Project
//
// Copyright(c) 2018, The ONNC Team
//
// This file is part of the ONNC Project and is distributed under
// 3-clause BSD license (https://opensource.org/licenses/BSD-3-Clause)
//
// See LICENSE.TXT for details.
//
//===---------------------------------------------------------------------===//
#include "BM188xBackend.h"
#include "BM188x/BM188xTargetMemInfo.h"
#include "BM188x/BM188xTargetTransformInfo.h"
#include "BM188xCodeEmitter.h"
#include "BM188xFuseOptimizer.h"
#include "BM188xISelLowering.h"
#include "Lowers/AveragePoolLower.h"
#include "Lowers/ConcatLower.h"
#include "Lowers/ConvLower.h"
#include "Lowers/GemmLower.h"
#include "Lowers/GlobalAveragePoolLower.h"
#include "Lowers/LRNLower.h"
#include "Lowers/LeakyReluLower.h"
#include "Lowers/LoadLower.h"
#include "Lowers/MaxPoolLower.h"
#include "Lowers/PReluLower.h"
#include "Lowers/PoolLower.h"
#include "Lowers/ReluLower.h"
#include "Lowers/ScaleLower.h"
#include "Lowers/StoreLower.h"
#include "Lowers/SumLower.h"
#include "Lowers/TransposeLower.h"
#include <onnc/Transforms/TensorSel/Standards/UpsampleLower.h>
#include "TG.h"
#include "QuantizePass.h"
#include <google/protobuf/text_format.h>
#include <onnc/Analysis/UpdateGraphOutputSize.h>
#include <onnc/IR/ONNCModulePrinter.h>
#include <onnc/Transforms/RemoveTrainingNodes.h>
#include <onnc/Transforms/TensorSel/LowerRegistry.h>
#ifdef BMONNC_EXIST
#include <bmnetc/bmnetc.h>
#endif

using namespace onnc;

//===----------------------------------------------------------------------===//
// BM1880
//===----------------------------------------------------------------------===//
BM1880Backend::BM1880Backend(Instructions& pInsn, const TargetOptions &pOptions)
    : TGBackend(new BM188xISelLowering(this),
                new BM188xCodeEmitter(this, pInsn), pInsn, pOptions)
{
  m_pMemInfo = new BM188xTargetMemInfo(this);
  m_pTTI = new BM188xTargetTransformInfo(this);
}

void BM1880Backend::addTensorSel(PassManager &pPM)
{
#ifdef BMONNC_EXIST
  bmnetc_pass_extention(this, pPM);
#endif

  // target independent pass
  pPM.add(CreateRemoveTrainingNodesPass());
  // TODO refactoring, AddDummyWeightPass can be target indepedent pass
  if (options().shouldUseDummyWeight())
    pPM.add(CreateAddDummyWeightPass());
  pPM.add(CreateUpdateGraphOutputSizePass());

  // BM1880 customized Pass
  pPM.add(createPrepareCtablePass(this));
  pPM.add(createONNXFuseOptPass(this));
  if (options().shouldPrintBeforeTensorSel())
    pPM.add(createONNCModulePrinterPass());

  if (getTargetLower() == nullptr) {
    pPM.add(createTargetLoweringPass(this));
  } else {
    pPM.add(getTargetLower()(this));
  }

<<<<<<< HEAD
  if (!options().shouldIgnoreCalibrationStep())
    pPM.add(CreateQuantizePass(this));
  pPM.add(createUpdateCtablePass(this));

=======
>>>>>>> aa82e5df
  return;
}

bool BM1880Backend::isNativeTensorType(::onnx::TensorProto_DataType pType)
{
  switch (pType) {
  case ::onnx::TensorProto_DataType_INT8:
  case ::onnx::TensorProto_DataType_INT16:
    return true;
  default:
    return false;
  }
}

void BM1880Backend::setCtableProto(const std::string &pTextString)
{
  ::google::protobuf::TextFormat::ParseFromString(pTextString,
                                                  &m_NetCtableParam);
}

BM1880Backend::LayerCtable *
BM1880Backend::getMutableLayerCtable(const std::string &pName)
{
  for (int i = 0; i < m_NetCtableParam.layer_size(); i++) {
    tg::bm1880::LayerCalibrationParameter *layer =
        m_NetCtableParam.mutable_layer(i);
    if (layer->name() == pName) {
      return layer;
    }
  }
  return nullptr;
}

const BM1880Backend::LayerCtable *
BM1880Backend::getLayerCtable(const std::string &pName)
{
  for (int i = 0; i < m_NetCtableParam.layer_size(); i++) {
    const tg::bm1880::LayerCalibrationParameter &layer =
        m_NetCtableParam.layer(i);
    for (int j = 0; j < layer.blob_param_size(); j++) {
      if (layer.blob_param(j).name() == pName) {
        return &layer;
      }
    }
  }
  return nullptr;
}

std::unique_ptr<TGFuseOptimizer> BM1880Backend::getFuseOptimizr()
{
  return std::make_unique<BM188xFuseOptimizer>(this);
}

void BM1880Backend::RegisterLowers(LowerRegistry& pRegistry) const
{
  pRegistry.emplace<BM188X::AveragePoolLower>();
  pRegistry.emplace<BM188X::ConcatLower>();
  pRegistry.emplace<BM188X::ConvLower>();
  pRegistry.emplace<BM188X::GemmLower>();
  pRegistry.emplace<BM188X::GlobalAveragePoolLower>();
  pRegistry.emplace<BM188X::LRNLower>();
  pRegistry.emplace<BM188X::LeakyReluLower>();
  pRegistry.emplace<BM188X::LoadLower>();
  pRegistry.emplace<BM188X::MaxPoolLower>();
  pRegistry.emplace<BM188X::PReluLower>();
  pRegistry.emplace<BM188X::PoolLower>();
  pRegistry.emplace<BM188X::ReluLower>();
  pRegistry.emplace<BM188X::ScaleLower>();
  pRegistry.emplace<BM188X::StoreLower>();
  pRegistry.emplace<BM188X::SumLower>();
  pRegistry.emplace<BM188X::TransposeLower>();
  pRegistry.emplace<onnc::UpsampleLower>();
}<|MERGE_RESOLUTION|>--- conflicted
+++ resolved
@@ -82,13 +82,6 @@
     pPM.add(getTargetLower()(this));
   }
 
-<<<<<<< HEAD
-  if (!options().shouldIgnoreCalibrationStep())
-    pPM.add(CreateQuantizePass(this));
-  pPM.add(createUpdateCtablePass(this));
-
-=======
->>>>>>> aa82e5df
   return;
 }
 
